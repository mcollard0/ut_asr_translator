<<<<<<< HEAD
# 🎤 UT ASR Translator - Universal Speech Translation

Transcribe and translate voice messages using Hugging Face transformers. Supports multiple languages and audio formats.
=======
# 🎤 Universial Language -> Language Translator

Transcribe voice messages and translate them to desired language using Hugging Face transformers.
>>>>>>> 10b289bf

## ⚡ Quick Start

1. **Install dependencies**:
   ```bash
   pip install -r requirements.txt
   ```

2. **Set your Hugging Face token**:
   ```bash
   export HUGGING_FACE_API_KEY={{HUGGING_FACE_API_KEY}}
   ```

3. **Run the translator**:
   ```bash
   # Auto-detect audio files in /tmp (recommended)
   python -m ut_asr_translator
   
   # Or specify a file
   python -m ut_asr_translator --audio "/tmp/WhatsApp Ptt 2025-10-16 at 2.38.41 PM.ogg"
   
   # Alternative: Use the wrapper script
   python tools/run_whatsapp.py
   ```

## 📁 Your Files

The program automatically detected these WhatsApp voice messages:
- `/tmp/WhatsApp Ptt 2025-10-16 at 2.38.41 PM.mp3` (81KB)
- `/tmp/WhatsApp Ptt 2025-10-16 at 2.38.41 PM.ogg` (21KB)

Both files are ~10 seconds long and will process quickly (LOW compute usage).

## 🔧 Installation

### System Requirements
```bash
# Ubuntu/Debian (recommended for better audio support)
sudo apt-get install -y ffmpeg

# macOS
brew install ffmpeg
```

### Python Dependencies
```bash
pip install -r requirements.txt
```

## 🚀 Usage Examples

```bash
# Basic usage - auto-detects audio files
python -m ut_asr_translator

# Verbose output with detailed progress
python -m ut_asr_translator --verbose

# Save results to JSON
python -m ut_asr_translator --json-out results.json

# Use different models (faster but less accurate)
python -m ut_asr_translator --asr-model openai/whisper-base

# Force CPU usage
python -m ut_asr_translator --device cpu

# Alternative: Use the wrapper script (legacy)
python tools/run_whatsapp.py
```

## 🎯 Expected Output

```
🎤 UT ASR Translator - Universal Speech Translation

🖥️  Device: CUDA
   GPU: NVIDIA GeForce RTX 4080

┏━━━━━━━━━━━━━━━┳━━━━━━━━━━━━━━━━━━━━━━━━━━━━━━━━━━━━━━━┳━━━━━━━━━━━┳━━━━━━━━━━━━━━━━━━━━━━━━━━━━━━━━━━━━━━┓
┃ Component     ┃ Model                               ┃  Size (MB) ┃ Description                          ┃
┡━━━━━━━━━━━━━━━╇━━━━━━━━━━━━━━━━━━━━━━━━━━━━━━━━━━━━━━━╇━━━━━━━━━━━╇━━━━━━━━━━━━━━━━━━━━━━━━━━━━━━━━━━━━━━┩
│ Speech-to-Text │ openai/whisper-small               │       244 │ Whisper multilingual ASR            │
│ Translation    │ Helsinki-NLP/opus-mt-es-en         │       300 │ Fast, efficient neural translation  │
└───────────────┴─────────────────────────────────────┴───────────┴──────────────────────────────────────┘

🔍 Found 2 WhatsApp audio files:
   • WhatsApp Ptt 2025-10-16 at 2.38.41 PM.mp3
   • WhatsApp Ptt 2025-10-16 at 2.38.41 PM.ogg

┏━━━━━━━━━━━━━━━━━━━━━━━━━━━━━━━━━━━━━━━━━━━━━━━━━━━━━━━━━━━━━━┓
┃ 🇪🇸 Spanish Transcription                                 ┃
┡━━━━━━━━━━━━━━━━━━━━━━━━━━━━━━━━━━━━━━━━━━━━━━━━━━━━━━━━━━━━━━┩
│ [Original transcription will appear here]                  │
└────────────────────────────────────────────────────────────┘

┏━━━━━━━━━━━━━━━━━━━━━━━━━━━━━━━━━━━━━━━━━━━━━━━━━━━━━━━━━━━━━━┓
┃ 🇺🇸 English Translation                                   ┃
┡━━━━━━━━━━━━━━━━━━━━━━━━━━━━━━━━━━━━━━━━━━━━━━━━━━━━━━━━━━━━━━┩
│ [Source translation will appear here]                      │
└────────────────────────────────────────────────────────────┘

⏱️  Processing time: 4.2s (ASR: 3.8s, Translation: 0.4s)
✅ Successfully processed 2/2 files
```

## ⚠️ Compute Usage

For your ~10 second audio files:
- **Current setup**: LOW compute usage
- **Processing time**: ~3-15 seconds total depending on device
- **Models used**: Efficient models optimized for speed

The program will warn you if you select high-compute models like `whisper-large-v3`.

## 📊 Features

- ✅ Auto-detects WhatsApp voice messages
- ✅ Handles .ogg and .mp3 formats with spaces in filenames  
- ✅ Spanish speech recognition using Whisper
- ✅ Spanish→English translation using MarianMT
- ✅ Device auto-detection (CUDA/MPS/CPU)  <-- FALLBACK!
- ✅ Secure HF token handling
- ✅ Rich console output with progress indicators
- ✅ JSON export for programmatic use
- ✅ Compute usage warnings
- ✅ Error handling and recovery

## 🔒 Security

Your Hugging Face token is handled securely:
- Store in environment variable (recommended): `HUGGING_FACE_API_KEY`
- Never hardcoded in source files
- Token validation and format checking
- Warning if passed via command line (visible in shell history)

## 📋 Requirements

See `requirements.txt` for complete list. Key dependencies:
- `transformers>=4.44.0` - Hugging Face models
- `torch>=2.2.0` - Deep learning framework  
- `librosa>=0.10.1` - Audio processing
- `rich>=13.7.0` - Beautiful console output

## 📚 Documentation

- `docs/architecture.md` - Complete technical documentation
- `tools/run_whatsapp.py` - Simple execution wrapper
- `src/ut_asr_translator/` - Full source code

## 🐛 Troubleshooting

**No audio files found**: Use `--audio` to specify file path manually
**ffmpeg not found**: Install with `sudo apt-get install -y ffmpeg`  
**CUDA errors**: Use `--device cpu` to force CPU usage  
**Token errors**: Check `HUGGING_FACE_API_KEY` environment variable

---
*Processing your specific WhatsApp files: ~10s audio → ~5s total processing time*<|MERGE_RESOLUTION|>--- conflicted
+++ resolved
@@ -1,12 +1,6 @@
-<<<<<<< HEAD
 # 🎤 UT ASR Translator - Universal Speech Translation
 
 Transcribe and translate voice messages using Hugging Face transformers. Supports multiple languages and audio formats.
-=======
-# 🎤 Universial Language -> Language Translator
-
-Transcribe voice messages and translate them to desired language using Hugging Face transformers.
->>>>>>> 10b289bf
 
 ## ⚡ Quick Start
 
